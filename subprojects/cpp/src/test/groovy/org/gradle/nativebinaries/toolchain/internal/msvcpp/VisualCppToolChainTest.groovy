--- conflicted
+++ resolved
@@ -39,12 +39,8 @@
     final ExecActionFactory execActionFactory = Mock(ExecActionFactory)
     final VisualStudioLocator.SearchResult visualStudioLookup = Stub(VisualStudioLocator.SearchResult)
     final WindowsSdkLocator.SearchResult windowsSdkLookup = Stub(WindowsSdkLocator.SearchResult)
-<<<<<<< HEAD
     final Instantiator instantiator = Mock(Instantiator)
     ToolChain toolChain
-=======
-    final Instantiator instantiator = new DirectInstantiator()
->>>>>>> 9e387dd0
 
     final VisualStudioLocator visualStudioLocator = Stub(VisualStudioLocator) {
         locateVisualStudioInstalls(_) >> visualStudioLookup
@@ -56,16 +52,12 @@
         isWindows() >> true
     }
 
-<<<<<<< HEAD
     def setup() {
         instantiator.newInstance(DefaultCommandLineToolConfiguration.class, _) >> { args ->
             new DefaultCommandLineToolConfiguration(args[1][0])
         }
         toolChain = new VisualCppToolChain("visualCpp", operatingSystem, fileResolver, execActionFactory, visualStudioLocator, windowsSdkLocator, instantiator)
     }
-=======
-    final ToolChain toolChain = new VisualCppToolChain("visualCpp", operatingSystem, fileResolver, execActionFactory, visualStudioLocator, windowsSdkLocator, instantiator)
->>>>>>> 9e387dd0
 
 
     def "uses .lib file for shared library at link time"() {
